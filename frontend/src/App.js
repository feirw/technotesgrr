import React, { useState, useEffect } from 'react';
import './App.css';
import Flashcards from './components/Flashcards.jsx';
<<<<<<< HEAD
import Sim from './components/Sim.jsx';
 
=======
import QuizDialog from './components/QuizDialog.jsx';
import QuizMenu from './components/QuizMenu.jsx'; // <-- Add this import
import { quizzes } from './utils/quizzes';
>>>>>>> 021e652d

const BACKEND_URL = process.env.REACT_APP_BACKEND_URL || 'http://localhost:8001';

function App() {
  const [activeTab, setActiveTab] = useState('home');
  const [notes, setNotes] = useState([]);
  const [quizQuestions, setQuizQuestions] = useState([]);
  const [currentQuestion, setCurrentQuestion] = useState(0);
  const [leaderboard, setLeaderboard] = useState([]);
  const [nickname, setNickname] = useState('');
  const [quizStarted, setQuizStarted] = useState(false);
  const [score, setScore] = useState(0);
  const [showResult, setShowResult] = useState(false);
  const [loading, setLoading] = useState(false);
  const [isMenuOpen, setIsMenuOpen] = useState(false);
  const [isQuizDialogOpen, setIsQuizDialogOpen] = useState(false); // Add state for dialog
  const [showQuizMenu, setShowQuizMenu] = useState(false); // <-- Add this
  const [selectedQuiz, setSelectedQuiz] = useState(quizzes[0]); // Default to first quiz
  const [categoryProgress, setCategoryProgress] = useState({}); // {quizId: Set of answered question indices}

  // Fetch data on component mount
  useEffect(() => {
    fetchNotes();
    fetchQuizQuestions();
    fetchLeaderboard();
  }, []);

  const fetchNotes = async () => {
    try {
      const response = await fetch(`${BACKEND_URL}/api/notes`);
      const data = await response.json();
      setNotes(data.notes || []);
    } catch (error) {
      console.error('Error fetching notes:', error);
    }
  };

  const fetchQuizQuestions = async () => {
    try {
      const response = await fetch(`${BACKEND_URL}/api/quiz/questions`);
      const data = await response.json();
      setQuizQuestions(data.questions || []);
    } catch (error) {
      console.error('Error fetching quiz questions:', error);
    }
  };

  const fetchLeaderboard = async () => {
    try {
      const response = await fetch(`${BACKEND_URL}/api/leaderboard`);
      const data = await response.json();
      setLeaderboard(data.leaderboard || []);
    } catch (error) {
      console.error('Error fetching leaderboard:', error);
    }
  };

  const submitAnswer = async (selectedAnswer) => {
    if (!nickname) return;

    setLoading(true);
    try {
      const response = await fetch(`${BACKEND_URL}/api/quiz/submit`, {
        method: 'POST',
        headers: {
          'Content-Type': 'application/json',
        },
        body: JSON.stringify({
          nickname: nickname,
          question_id: quizQuestions[currentQuestion].id,
          selected_answer: selectedAnswer
        })
      });
      
      const result = await response.json();
      
      if (result.correct) {
        setScore(score + result.points_earned);
      }
      
      setShowResult(true);
      setTimeout(() => {
        setShowResult(false);
        if (currentQuestion < quizQuestions.length - 1) {
          setCurrentQuestion(currentQuestion + 1);
        } else {
          // Quiz finished
          fetchLeaderboard();
          setQuizStarted(false);
          setCurrentQuestion(0);
          alert(`Συγχαρητήρια! Τελικό σκορ: ${score + (result.correct ? result.points_earned : 0)} πόντοι!`);
          setScore(0);
        }
      }, 2000);
      
    } catch (error) {
      console.error('Error submitting answer:', error);
    }
    setLoading(false);
  };

  // Reset progress when menu is closed or quiz is (re)started
  const resetProgress = () => setCategoryProgress({});

  const startQuiz = () => {
    if (!nickname.trim()) {
      alert('Παρακαλώ εισάγετε ψευδώνυμο');
      return;
    }
    setQuizStarted(true);
    setCurrentQuestion(0);
    setScore(0);
    resetProgress(); // Reset progress on new quiz
    setShowQuizMenu(true);
  };

  // Handler for selecting a quiz category
  const handleQuizCategorySelect = (quiz) => {
    setSelectedQuiz(quiz);
    setIsQuizDialogOpen(true);
    setShowQuizMenu(false);
  };

  const handleNavClick = (tab) => {
    setActiveTab(tab);
    setIsMenuOpen(false);
  };

  // When closing the menu, reset progress
  const handleMenuClose = () => {
    setShowQuizMenu(false);
    setQuizStarted(false);
    resetProgress();
  };

  // When closing the dialog, show menu again (do not reset progress)
  const handleQuizDialogClose = () => {
    setIsQuizDialogOpen(false);
    setShowQuizMenu(true);
  };

  // Called from QuizDialog when a question is answered
  const handleQuestionAnswered = (quizId, questionIdx) => {
    setCategoryProgress(prev => {
      const prevSet = prev[quizId] ? new Set(prev[quizId]) : new Set();
      prevSet.add(questionIdx);
      return { ...prev, [quizId]: prevSet };
    });
  };

  const renderHome = () => (
    <div className="min-h-screen bg-gradient-to-br from-pink-50 to-pink-100">
      {/* Hero Section */}
      <div className="relative bg-gradient-to-r from-pink-400 to-pink-600 text-white py-20">
        <div className="container mx-auto px-6 text-center">
          <div className="flex justify-center mb-6">
            <div className="w-16 h-16 bg-pink-200 rounded-lg flex items-center justify-center">
              <span className="text-2xl">💖</span>
            </div>
          </div>
          <h1 className="text-3xl sm:text-4xl lg:text-5xl font-bold mb-4">Technotesgr</h1>
          <p className="text-lg sm:text-xl mb-8">Οι καλύτερες σημειώσεις για ΑΕΠΠ - Πανελλαδικές Εξετάσεις</p>
          <p className="text-base sm:text-lg opacity-90">Πληροφορική Γ' Γενικού Λυκείου </p>
        </div>
      </div>

      {/* Features Section */}
      <div className="py-16">
        <div className="container mx-auto px-6">
          <h2 className="text-2xl sm:text-3xl font-bold text-center text-gray-800 mb-12">Τι προσφέρουμε</h2>
          <div className="grid sm:grid-cols-1 md:grid-cols-2 lg:grid-cols-3 gap-8">
            <div className="bg-white rounded-xl shadow-lg p-6 text-center hover:shadow-xl transition-shadow">
              <div className="w-12 h-12 bg-pink-100 rounded-full flex items-center justify-center mx-auto mb-4">
                <span className="text-2xl">📚</span>
              </div>
              <h3 className="text-xl font-semibold mb-3 text-gray-800">Σημειώσεις</h3>
              <p className="text-gray-600">Σημειώσεις που καλύπτουν σε βάθος όλη την θεωρία και τις μεθοδολογίες της ύλης </p>
            </div>
            
            <div className="bg-white rounded-xl shadow-lg p-6 text-center hover:shadow-xl transition-shadow">
              <div className="w-12 h-12 bg-pink-100 rounded-full flex items-center justify-center mx-auto mb-4">
                <span className="text-2xl">🎯</span>
              </div>
              <h3 className="text-xl font-semibold mb-3 text-gray-800">Quiz</h3>
              <p className="text-gray-600">Τεστάρετε τις γνώσεις σας σε όλη την θεωρία του ΑΕΠΠ</p>
            </div>
            
            <div className="bg-white rounded-xl shadow-lg p-6 text-center hover:shadow-xl transition-shadow">
              <div className="w-12 h-12 bg-pink-100 rounded-full flex items-center justify-center mx-auto mb-4">
                <span className="text-2xl">🏆</span>
              </div>
              <h3 className="text-xl font-semibold mb-3 text-gray-800">Leaderboard</h3>
              <p className="text-gray-600">Ανταγωνιστείτε με άλλους μαθητές!</p>
            </div>
          </div>
        </div>
      </div>
    </div>
  );

  const renderNotes = () => (
     <div className="min-h-screen bg-pink-50 py-8">
      <div className="container mx-auto px-6 max-w-4xl">
        <p className="text-lg sm:text-xl text-gray-700 mb-6 text-center font-semibold">
          Εδώ θα βρείτε σημειώσεις για την θεωρία του ΑΕΠΠ.
        </p> 
      < Sim />
      </div>
    </div>
  );

  const renderQuiz = () => (
    <div className="min-h-screen bg-pink-50 py-8">
      <div className="container mx-auto px-6 max-w-4xl">
        <h1 className="text-2xl sm:text-3xl font-bold text-center text-gray-800 mb-8">Quiz Θεωρίας</h1>
        
        {!quizStarted ? (
          <div className="bg-white rounded-xl shadow-lg p-6 sm:p-8 text-center">
            <h2 className="text-xl sm:text-2xl font-semibold mb-4">Ξεκινήστε το Quiz</h2>
            <p className="text-gray-600 mb-6">Εισάγετε το όνομα σας για να συμμετάσχετε στο leaderboard</p>
            <input
              type="text"
              placeholder="Ψευδώνυμο"
              value={nickname}
              onChange={(e) => setNickname(e.target.value)}
              className="w-full max-w-sm mx-auto p-3 border border-gray-300 rounded-lg mb-4"
            />
            <br />
            <button
              onClick={startQuiz}
              className="bg-pink-500 text-white px-6 sm:px-8 py-3 rounded-lg hover:bg-pink-600 transition-colors text-base sm:text-lg font-semibold"
            >
              Ξεκινήστε το Quiz
            </button>
          </div>
        ) : (
          <div className="bg-white rounded-xl shadow-lg p-6 sm:p-8">
            {/* ...existing quiz UI if needed... */}
          </div>
        )}
      </div>
      {/* QuizMenu modal */}
      {showQuizMenu && (
        <QuizMenu
          quizzes={quizzes}
          onSelect={handleQuizCategorySelect}
          onClose={handleMenuClose}
          categoryProgress={categoryProgress}
        />
      )}
      {/* QuizDialog modal */}
      <QuizDialog
        quiz={selectedQuiz}
        isOpen={isQuizDialogOpen}
        onClose={handleQuizDialogClose}
        onQuestionAnswered={handleQuestionAnswered}
        progress={categoryProgress[selectedQuiz?.id] || new Set()}
      />
    </div>
  );

  const renderLeaderboard = () => (
    <div className="min-h-screen bg-pink-50 py-8">
      <div className="container mx-auto px-6 max-w-4xl">
        <h1 className="text-2xl sm:text-3xl font-bold text-center text-gray-800 mb-8">Leaderboard</h1>
        <div className="bg-white rounded-xl shadow-lg p-6 sm:p-8">
          <h2 className="text-lg sm:text-2xl font-semibold mb-6 text-center">Κατάταξη</h2>
          {leaderboard.length === 0 ? (
            <p className= "font-semibold text-black mb-2 text-xl bg-pink-100 rounded -lg">Δεν υπάρχουν ακόμα συμμετοχές</p>
          ) : (
            <div className="space-y-3">
              {leaderboard.map((entry, index) => (
                <div key={entry.nickname} className="flex items-center justify-between p-4 bg-gray-50 rounded-lg">
                  <div className="flex items-center space-x-4">
                    <span className="text-xl sm:text-2xl font-bold text-pink-600">#{index + 1}</span>
                    <span className="font-semibold text-sm sm:text-base">{entry.nickname}</span>
                  </div>
                  <span className="text-base sm:text-lg font-bold text-gray-800">{entry.total_points} πόντοι</span>
                </div>
              ))}
            </div>
          )}
        
        </div>
      </div>
    </div>
  );

  const renderflashcards = () => (
    <div className="min-h-screen bg-pink-50 py-8">
      <div className="container mx-auto px-6 max-w-4xl">
        <p className="text-lg sm:text-xl text-gray-700 mb-6 text-center font-semibold">
          Εδώ θα βρείτε flashcards για να επαναλάβετε τις έννοιες της θεωρίας μας.
        </p>
        
        <Flashcards />
      </div>
    </div>
  );



  const renderAbout = () => (
    <div className="min-h-screen bg-pink-50 py-8">
      <div className="container mx-auto px-6 max-w-4xl">
        <div className="bg-white rounded-xl shadow-lg p-6 sm:p-8">
          <h1 className="text-2xl sm:text-3xl font-bold text-center text-gray-800 mb-8">Σχετικά με εμάς</h1>
          
          <div className="prose max-w-none">
            <p className="text-base sm:text-lg text-gray-700 mb-6">
              Καλώς ήρθατε στο technotesgr! Είμαι μία καθηγήτρια πληροφορικής που στοχεύει να βοηθήσει 
              τους μαθητές της Γ' Λυκείου να επιτύχουν στις Πανελλαδικές εξετάσεις Πληροφορικής.
            </p>
            
            <h2 className="text-xl sm:text-2xl font-semibold text-gray-800 mb-4">Ο σκοπός μας</h2>
            <p className="text-gray-700 mb-6">
              Να παρέχουμε ποιοτικό εκπαιδευτικό υλικό και διαδραστικές δραστηριότητες που θα βοηθήσουν 
              τους μαθητές να κατανοήσουν σε βάθος την πληροφορική και να προετοιμαστούν αποτελεσματικά για τις εξετάσεις τους.
            </p>
            
            <h2 className="text-xl sm:text-2xl font-semibold text-gray-800 mb-4">Τι προσφέρουμε</h2>
            <ul className="list-disc list-inside text-gray-700 space-y-2 mb-6">
              <li>Ολοκληρωμένες σημειώσεις εφ'όλης της ύλης</li>
              <li>Quiz με ερωτήσεις από παλιές πανελλαδικές εξετάσεις</li>
              <li>Flashcards για εύκολη επανάληψη εννοιών από την θεωρία μας</li>
              <li>Παιχνίδια οπτικοποίησης αλγορίθμων (δυαδική αναζήτηση, γραμμική αναζήτηση,δέντρα,λίστες,γράφοι)</li>
            </ul>

            <h2 className="text-xl sm:text-2xl font-semibold text-gray-800 mb-4">Στοιχεία Επικοινωνίας</h2>
            <div className="space-y-2 text-gray-700">
              <p> Instagram: @technotesgr</p>
              <p> TikTok: @technotesgr</p>
            </div>
          </div>
        </div>
      </div>
    </div>
  );

  return (
    <div className="App">

      {/* Navigation */}
      <nav className="bg-white shadow-lg sticky top-0 z-50">
        <div className="container mx-auto px-6">
          <div className="flex justify-between items-center py-4">
            <div className="flex items-center space-x-2">
              <div className="w-8 h-8 bg-pink-400 rounded flex items-center justify-center">
              </div>
              <span className="text-xl font-bold text-gray-800">technotesgr</span>
            </div>
            
            {/* Desktop Navigation */}
            
            <div className="hidden lg:flex space-x-8">
              <button
                onClick={() => setActiveTab('home')}
                className={`py-2 px-4 rounded transition-colors ${
                  activeTab === 'home' ? 'bg-pink-500 text-white' : 'text-gray-700 hover:text-pink-500'
                }`}
              >
                Αρχική
              </button>
              <button
                onClick={() => setActiveTab('notes')}
                className={`py-2 px-4 rounded transition-colors ${
                  activeTab === 'notes' ? 'bg-pink-500 text-white' : 'text-gray-700 hover:text-pink-500'
                }`}
              >
                Οι σημειώσεις μας
              </button>
              <button
                onClick={() => setActiveTab('quiz')}
                className={`py-2 px-4 rounded transition-colors ${
                  activeTab === 'quiz' ? 'bg-pink-500 text-white' : 'text-gray-700 hover:text-pink-500'
                }`}
              >
                Quiz
              </button>
              <button
                onClick={() => setActiveTab('flashcards')}
                className={`py-2 px-4 rounded transition-colors ${
                  activeTab === 'flashcards ' ? 'bg-pink-500 text-white' : 'text-gray-700 hover:text-pink-500'
                }`}
              >
                Flashcards
                </button>
              <button
                onClick={() => setActiveTab('leaderboard')}
                className={`py-2 px-4 rounded transition-colors ${
                  activeTab === 'leaderboard' ?  'bg-pink-500 text-white' : 'text-gray-700 hover:text-pink-500'
                }`}
              >
                Leaderboard
              </button>
              <button
                onClick={() => setActiveTab('about')}
                className={`py-2 px-4 rounded transition-colors ${
                  activeTab === 'about' ? 'bg-pink-500 text-white' : 'text-gray-700 hover:text-pink-500'
                }`}
              >
                Σχετικά
              </button>
            </div>



            {/* Mobile Menu Button */}
            <button
              onClick={() => setIsMenuOpen(!isMenuOpen)}
              className="lg:hidden p-2 rounded-lg text-gray-700 hover:bg-gray-100 focus:outline-none"
            >
              <svg className="w-6 h-6" fill="none" stroke="currentColor" viewBox="0 0 24 24">
                {isMenuOpen ? (
                  <path strokeLinecap="round" strokeLinejoin="round" strokeWidth={2} d="M6 18L18 6M6 6l12 12" />
                ) : (
                  <path strokeLinecap="round" strokeLinejoin="round" strokeWidth={2} d="M4 6h16M4 12h16M4 18h16" />
                )}
              </svg>
            </button>
          </div>
        </div>
      </nav>

      {/* Mobile Overlay */}
      {isMenuOpen && (
        <div 
          className="lg:hidden fixed inset-0 bg-black bg-opacity-50 z-40"
          onClick={() => setIsMenuOpen(false)}
        />
      )}

      {/* Mobile Side Drawer */}
      <div className={`lg:hidden fixed top-0 right-0 h-full w-80 bg-white shadow-lg z-50 transform transition-transform duration-300 ease-in-out ${
        isMenuOpen ? 'translate-x-0' : 'translate-x-full'
      }`}>
        <div className="p-6">
          {/* Drawer Header */}
          <div className="flex justify-between items-center mb-8">
            {/* <div className="flex items-center space-x-2">
              <div className="w-8 h-8 bg-pink-400 rounded flex items-center justify-center">
                <span className="text-white text-sm">💖</span>
              </div>
              <span className="text-xl font-bold text-gray-800">TechNotesGR</span>
            </div> */}
            <button
              onClick={() => setIsMenuOpen(false)}
              className="p-2 rounded-lg text-gray-700 hover:bg-gray-100 ml-auto"
            >
              <svg className="w-6 h-6" fill="none" stroke="currentColor" viewBox="0 0 24 24">
                <path strokeLinecap="round" strokeLinejoin="round" strokeWidth={2} d="M6 18L18 6M6 6l12 12" />
              </svg>
            </button>
          </div>

          {/* Drawer Navigation Items */}

          <div className="space-y-4">
            <button
              onClick={() => handleNavClick('home')}
              className={`block w-full text-left py-4 px-4 rounded-lg transition-colors ${
                activeTab === 'home' ? 'bg-pink-500 text-white' : 'text-gray-700 hover:bg-pink-50'
              }`}
            >
              <div className="flex items-center space-x-3">
                <span className="text-lg">🏠</span>
                <span className="font-medium">Αρχική</span>
              </div>
            </button>

              {/* Notes Button */}

            <button
              onClick={() => handleNavClick('notes')}
              className={`block w-full text-left py-4 px-4 rounded-lg transition-colors ${
                activeTab === 'notes' ? 'bg-pink-500 text-white' : 'text-gray-700 hover:bg-pink-50'
              }`}
            >
              <div className="flex items-center space-x-3">
                <span className="text-lg">📚</span>
                <span className="font-medium">Σημειώσεις</span>
              </div>
            </button>

              {/* Quiz Button */}

            <button
              onClick={() => handleNavClick('quiz')}
              className={`block w-full text-left py-4 px-4 rounded-lg transition-colors ${
                activeTab === 'quiz' ? 'bg-pink-500 text-white' : 'text-gray-700 hover:bg-pink-50'
              }`}
            >
              <div className="flex items-center space-x-3">
                <span className="text-lg">🎯</span>
                <span className="font-medium">Quiz</span>
              </div>
            </button>

            {/* Flashcards Button */}

            <button
              onClick={() => handleNavClick('leaderboard')}
              className={`block w-full text-left py-4 px-4 rounded-lg transition-colors ${
                activeTab === 'leaderboard' ? 'bg-pink-500 text-white' : 'text-gray-700 hover:bg-pink-50'
              }`}
            >
              <div className="flex items-center space-x-3">
                <span className="text-lg">🏆</span>
                <span className="font-medium">Leaderboard</span>
              </div>
            </button>

            {/* Flashcards Button */}

            <button
              onClick={() => handleNavClick('about')}
              className={`block w-full text-left py-4 px-4 rounded-lg transition-colors ${
                activeTab === 'about' ? 'bg-pink-500 text-white' : 'text-gray-700 hover:bg-pink-50'
              }`}
            >
                <div className="flex items-center space-x-3">
                    <span className="text-lg">ℹ️</span>
                    <span className="font-medium">Σχετικά</span>
                </div>
            </button>
        
          </div>
        </div>
      </div>

      {/* Content */}
      {activeTab === 'home' && renderHome()}
      {activeTab === 'notes' && renderNotes()}
      {activeTab === 'quiz' && renderQuiz()}
      {activeTab === 'leaderboard' && renderLeaderboard()}
      {activeTab === 'about' && renderAbout()}
<<<<<<< HEAD
      {activeTab === 'flashcards' && renderflashcards()}
=======
      {activeTab === 'flashcards' && (
      <div className="min-h-screen bg-pink-50 py-8">
      <div className="container mx-auto px-6 max-w-4xl">
      <h1 className="text-2xl sm:text-3xl font-bold text-center text-gray-800 mb-8">Flashcards Επανάληψης</h1>
      <Flashcards />
      </div>
      </div>
      )}
>>>>>>> 021e652d
    </div>
  );
  
}

export default App;<|MERGE_RESOLUTION|>--- conflicted
+++ resolved
@@ -1,14 +1,12 @@
 import React, { useState, useEffect } from 'react';
 import './App.css';
 import Flashcards from './components/Flashcards.jsx';
-<<<<<<< HEAD
 import Sim from './components/Sim.jsx';
  
-=======
 import QuizDialog from './components/QuizDialog.jsx';
 import QuizMenu from './components/QuizMenu.jsx'; // <-- Add this import
 import { quizzes } from './utils/quizzes';
->>>>>>> 021e652d
+
 
 const BACKEND_URL = process.env.REACT_APP_BACKEND_URL || 'http://localhost:8001';
 
@@ -545,9 +543,8 @@
       {activeTab === 'quiz' && renderQuiz()}
       {activeTab === 'leaderboard' && renderLeaderboard()}
       {activeTab === 'about' && renderAbout()}
-<<<<<<< HEAD
+
       {activeTab === 'flashcards' && renderflashcards()}
-=======
       {activeTab === 'flashcards' && (
       <div className="min-h-screen bg-pink-50 py-8">
       <div className="container mx-auto px-6 max-w-4xl">
@@ -556,10 +553,8 @@
       </div>
       </div>
       )}
->>>>>>> 021e652d
-    </div>
-  );
-  
-}
+    </div>
+  );
+  }
 
 export default App;